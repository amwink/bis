<?xml version="1.0" encoding="UTF-8"?>
<Session Name="/home/amwink/software/cpp/bis/bis.workspace">
  <int Value="1" Name="m_selectedTab"/>
  <wxString Value="/home/amwink/software/cpp/bis/bis.workspace" Name="m_workspaceName"/>
  <TabInfoArray Name="TabInfoArray">
    <TabInfo>
      <wxString Value="/home/amwink/software/cpp/bis/canabis/include/bisdicomimage.hpp" Name="FileName"/>
<<<<<<< HEAD
      <int Value="872" Name="FirstVisibleLine"/>
      <int Value="885" Name="CurrentLine"/>
      <wxArrayString Name="Bookmarks"/>
      <IntVector Name="CollapsedFolds"/>
    </TabInfo>
    <TabInfo>
      <wxString Value="/home/amwink/software/cpp/bis/probis/src/probis.cpp" Name="FileName"/>
      <int Value="0" Name="FirstVisibleLine"/>
      <int Value="0" Name="CurrentLine"/>
=======
      <int Value="1108" Name="FirstVisibleLine"/>
      <int Value="1160" Name="CurrentLine"/>
>>>>>>> 69106d75
      <wxArrayString Name="Bookmarks"/>
      <IntVector Name="CollapsedFolds"/>
    </TabInfo>
  </TabInfoArray>
  <SerializedObject Name="m_breakpoints">
    <long Value="2" Name="Count"/>
    <SerializedObject Name="Breakpoint0">
      <wxString Value="/home/amwink/software/cpp/bis/canabis/include/bisdicomimage.hpp" Name="file"/>
<<<<<<< HEAD
      <int Value="273" Name="lineno"/>
      <wxString Value="" Name="function_name"/>
      <wxString Value="" Name="memory_address"/>
      <int Value="1" Name="bp_type"/>
      <int Value="0" Name="watchpoint_type"/>
      <wxString Value="" Name="watchpt_data"/>
      <CData Name="commandlist"/>
      <bool Value="0" Name="regex"/>
      <bool Value="0" Name="is_temp"/>
      <bool Value="1" Name="is_enabled"/>
      <long Value="0" Name="ignore_number"/>
      <wxString Value="" Name="conditions"/>
      <int Value="0" Name="origin"/>
    </SerializedObject>
    <SerializedObject Name="Breakpoint1">
      <wxString Value="/home/amwink/software/cpp/bis/canabis/include/bisdicomimage.hpp" Name="file"/>
      <int Value="880" Name="lineno"/>
=======
      <int Value="1098" Name="lineno"/>
>>>>>>> 69106d75
      <wxString Value="" Name="function_name"/>
      <wxString Value="" Name="memory_address"/>
      <int Value="1" Name="bp_type"/>
      <int Value="0" Name="watchpoint_type"/>
      <wxString Value="" Name="watchpt_data"/>
      <CData Name="commandlist"/>
      <bool Value="0" Name="regex"/>
      <bool Value="0" Name="is_temp"/>
      <bool Value="1" Name="is_enabled"/>
      <long Value="0" Name="ignore_number"/>
      <wxString Value="" Name="conditions"/>
      <int Value="0" Name="origin"/>
    </SerializedObject>
  </SerializedObject>
  <wxString Value="*.c;*.cpp;*.cxx;*.cc;*.h;*.hpp;*.inc;*.mm;*.m;*.xrc;*.plist;*.txt" Name="m_findInFilesMask"/>
</Session><|MERGE_RESOLUTION|>--- conflicted
+++ resolved
@@ -4,21 +4,30 @@
   <wxString Value="/home/amwink/software/cpp/bis/bis.workspace" Name="m_workspaceName"/>
   <TabInfoArray Name="TabInfoArray">
     <TabInfo>
-      <wxString Value="/home/amwink/software/cpp/bis/canabis/include/bisdicomimage.hpp" Name="FileName"/>
-<<<<<<< HEAD
-      <int Value="872" Name="FirstVisibleLine"/>
-      <int Value="885" Name="CurrentLine"/>
+      <wxString Value="/home/amwink/software/cpp/bis/probis/src/probis.cpp" Name="FileName"/>
+      <int Value="0" Name="FirstVisibleLine"/>
+      <int Value="0" Name="CurrentLine"/>
       <wxArrayString Name="Bookmarks"/>
       <IntVector Name="CollapsedFolds"/>
     </TabInfo>
     <TabInfo>
-      <wxString Value="/home/amwink/software/cpp/bis/probis/src/probis.cpp" Name="FileName"/>
-      <int Value="0" Name="FirstVisibleLine"/>
+      <wxString Value="/home/amwink/software/cpp/bis/canabis/include/bisimage.hpp" Name="FileName"/>
+      <int Value="6" Name="FirstVisibleLine"/>
+      <int Value="20" Name="CurrentLine"/>
+      <wxArrayString Name="Bookmarks"/>
+      <IntVector Name="CollapsedFolds"/>
+    </TabInfo>
+    <TabInfo>
+      <wxString Value="/home/amwink/software/cpp/bis/canabis/include/bisimage_types.hpp" Name="FileName"/>
+      <int Value="135" Name="FirstVisibleLine"/>
       <int Value="0" Name="CurrentLine"/>
-=======
-      <int Value="1108" Name="FirstVisibleLine"/>
-      <int Value="1160" Name="CurrentLine"/>
->>>>>>> 69106d75
+      <wxArrayString Name="Bookmarks"/>
+      <IntVector Name="CollapsedFolds"/>
+    </TabInfo>
+    <TabInfo>
+      <wxString Value="/home/amwink/software/cpp/bis/canabis/include/bisimage_maths.hpp" Name="FileName"/>
+      <int Value="893" Name="FirstVisibleLine"/>
+      <int Value="911" Name="CurrentLine"/>
       <wxArrayString Name="Bookmarks"/>
       <IntVector Name="CollapsedFolds"/>
     </TabInfo>
@@ -27,7 +36,6 @@
     <long Value="2" Name="Count"/>
     <SerializedObject Name="Breakpoint0">
       <wxString Value="/home/amwink/software/cpp/bis/canabis/include/bisdicomimage.hpp" Name="file"/>
-<<<<<<< HEAD
       <int Value="273" Name="lineno"/>
       <wxString Value="" Name="function_name"/>
       <wxString Value="" Name="memory_address"/>
@@ -45,9 +53,6 @@
     <SerializedObject Name="Breakpoint1">
       <wxString Value="/home/amwink/software/cpp/bis/canabis/include/bisdicomimage.hpp" Name="file"/>
       <int Value="880" Name="lineno"/>
-=======
-      <int Value="1098" Name="lineno"/>
->>>>>>> 69106d75
       <wxString Value="" Name="function_name"/>
       <wxString Value="" Name="memory_address"/>
       <int Value="1" Name="bp_type"/>
